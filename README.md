--- conflicted
+++ resolved
@@ -14,18 +14,24 @@
 The installation can be tested in Matlab (we used R2019b) by typing
 > tests_ACC
 
-Optionally, tests to match our Quadratic-Quadratic Regulator paper can be performed by requesting the Nonlinear Systems Toolbox from Art Krener.  If this is the case, set testNST=true inside the testAlbrechtKronQQR.m script.
+Optionally, tests to match our Quadratic-Quadratic Regulator paper can be performed by requesting the Nonlinear Systems Toolbox from Art Krener.  If this is the case, adjust the path in **setNSTpath.m** and set _testNST=true_ inside the **tests_ACC.m** script.
 
 The details of some of our functions and test examples are provided below.  
 
 
-### AlbrechtQQR
+### qqr
+type
+> help qqr
+
+for more details and see
+> tests_ACC
+
+for examples on how **qqr** can be used.
 
 ### AlbrechtKronQQR
 
 ### References
 >  @misc{borggaard2019quadraticquadratic,
-<<<<<<< HEAD
 >
 >    title={The Quadratic-Quadratic Regulator Problem: Approximating feedback controls for quadratic-in-state nonlinear systems},
 >
@@ -37,12 +43,5 @@
 >
 >    archivePrefix={arXiv},
 >
-=======
->    title={The Quadratic-Quadratic Regulator Problem: Approximating feedback controls for quadratic-in-state nonlinear systems},
->    author={Jeff Borggaard and Lizette Zietsman},
->    year={2019},
->    eprint={1910.03396},
->    archivePrefix={arXiv},
->>>>>>> f1fbd02f
 >    primaryClass={math.OC}
 >}